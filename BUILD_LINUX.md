--- conflicted
+++ resolved
@@ -134,16 +134,12 @@
 # Maya 2020
 $ source load_maya2020.sh  # Example script to set up Maya environment
 $ mkdir -p /media/dev/mayaMatchMoveSolver_maya2020Deploy_linux ; cd /media/dev/ ; git clone git@github.com:david-cattermole/mayaMatchMoveSolver.git mayaMatchMoveSolver_maya2020Deploy_linux
-<<<<<<< HEAD
 $ cd /media/dev/mayaMatchMoveSolver_maya2020Deploy_linux ; git fetch --all; git checkout -f develop; git pull; rm -R --force build_* ; rm -R --force external/install/* ; rm -R --force external/working/*/ ; bash scripts/build_thirdparty_linux_maya2020.bash ; bash scripts/build_mmSolver_linux_maya2020.bash
-=======
-$ cd /media/dev/mayaMatchMoveSolver_maya2020Deploy_linux ; git fetch --all; git checkout -f master; git pull; rm -R --force build_* ; rm -R --force external/install/* ; rm -R --force external/working/*/ ; bash scripts/build_cminpack.bash ; bash scripts/build_mmSolver_linux_maya2020.bash
 
 # Maya 2022
 $ load_maya2022.sh  # Example script to set up Maya environment
 $ mkdir -p /media/dev/mayaMatchMoveSolver_maya2022Deploy_linux ; cd /media/dev/ ; git clone git@github.com:david-cattermole/mayaMatchMoveSolver.git mayaMatchMoveSolver_maya2022Deploy_linux
 $ cd /media/dev/mayaMatchMoveSolver_maya2022Deploy_linux ; git fetch --all; git checkout -f master; git pull; rm -R --force build_* ; rm -R --force external/install/* ; rm -R --force external/working/*/ ; bash scripts/build_cminpack.bash ; bash scripts/build_mmSolver_linux_maya2022.bash
->>>>>>> 997b5fe3
 ```
 
 Package files can then be uploaded from the
