--- conflicted
+++ resolved
@@ -18,7 +18,7 @@
 #
 # Maya MatchMoveSolver build script.
 #
-cmake_minimum_required(VERSION 3.0)
+cmake_minimum_required(VERSION 2.8)
 
 # find_package() will use <PackageName>_ROOT variables.
 #
@@ -164,199 +164,12 @@
   add_subdirectory(python)
 endif ()
 
-<<<<<<< HEAD
-
-# Source
-set(SOURCE_FILES
-        include/utilities/debugUtils.h
-        include/nodeTypeIds.h
-        src/core/reprojection.h
-        src/core/reprojection.cpp
-        src/core/bundleAdjust_defines.h
-        src/core/bundleAdjust_base.h
-        src/core/bundleAdjust_base.cpp
-        src/core/bundleAdjust_relationships.h
-        src/core/bundleAdjust_relationships.cpp
-        src/core/bundleAdjust_solveFunc.h
-        src/core/bundleAdjust_solveFunc.cpp
-        src/core/bundleAdjust_levmar_bc_dif.h
-        src/core/bundleAdjust_levmar_bc_dif.cpp
-        src/core/bundleAdjust_cminpack_base.h
-        src/core/bundleAdjust_cminpack_base.cpp
-        src/core/bundleAdjust_cminpack_lmdif.h
-        src/core/bundleAdjust_cminpack_lmdif.cpp
-        src/core/bundleAdjust_cminpack_lmder.h
-        src/core/bundleAdjust_cminpack_lmder.cpp
-        src/shape/MarkerShapeNode.cpp
-        src/shape/MarkerDrawOverride.cpp
-        src/shape/SkyDomeShapeNode.cpp
-        src/shape/SkyDomeDrawOverride.cpp
-        src/mayaUtils.h
-        src/Camera.h
-        src/Camera.cpp
-        src/Marker.h
-        src/Marker.cpp
-        src/Bundle.h
-        src/Bundle.cpp
-        src/Attr.h
-        src/Attr.cpp
-        src/commonArgFlags.h
-        src/commonArgFlags.cpp
-        src/MMSolverAffectsCmd.h
-        src/MMSolverAffectsCmd.cpp
-        src/MMMarkerScaleNode.h
-        src/MMMarkerScaleNode.cpp
-        src/MMReprojectionNode.h
-        src/MMReprojectionNode.cpp
-        src/MMMarkerGroupTransformNode.h
-        src/MMMarkerGroupTransformNode.cpp
-        src/MMTestCameraMatrixCmd.h
-        src/MMTestCameraMatrixCmd.cpp
-        src/MMSolverCmd.h
-        src/MMSolverCmd.cpp
-        src/MMSolverTypeCmd.h
-        src/MMSolverTypeCmd.cpp
-        src/MMReprojectionCmd.h
-        src/MMReprojectionCmd.cpp
-        src/pluginMain.cpp
-        )
-
-
-# Find external packages
-find_package(Maya REQUIRED)
-find_package(LevMar)
-find_package(CMinpack)
-
-
-# Compile Flags.
-#
-# Release flags come from the Autodesk Maya build scripts (and
-# Visual Studio project files).
-if (MSVC)
-    # For Visual Studio 11 2012
-    set(CMAKE_CXX_FLAGS "")  # Zero out the C++ flags, we have complete control.
-    set(CMAKE_CXX_FLAGS "${CMAKE_CXX_FLAGS} /GS /W4 /Zc:wchar_t /Zi /fp:precise /WX- /Zc:forScope /GR /Gd /EHsc")
-    set(CMAKE_CXX_FLAGS "${CMAKE_CXX_FLAGS} /D \"OSWin_\" /D \"WIN32\" /D \"_WINDOWS\" /D \"_USRDLL\" /D \"NT_PLUGIN\"")
-    set(CMAKE_CXX_FLAGS "${CMAKE_CXX_FLAGS} /D \"_HAS_ITERATOR_DEBUGGING=0\" /D \"_SECURE_SCL=0\" /D \"_SECURE_SCL_THROWS=0\"")
-    set(CMAKE_CXX_FLAGS "${CMAKE_CXX_FLAGS} /D \"_SECURE_SCL_DEPRECATE=0\" /D \"_CRT_SECURE_NO_DEPRECATE\" /D \"TBB_USE_DEBUG=0\"")
-    set(CMAKE_CXX_FLAGS "${CMAKE_CXX_FLAGS} /D \"__TBB_LIB_NAME=tbb.lib\" /D \"Bits64_\" /D \"_WINDLL\"")
-    set(CMAKE_CXX_FLAGS "${CMAKE_CXX_FLAGS} /D \"NT_PLUGIN\" /D \"REQUIRE_IOSTREAM\"")
-
-    set(CMAKE_CXX_FLAGS_DEBUG "${CMAKE_CXX_FLAGS} /D \"_DEBUG\"")
-    set(CMAKE_CXX_FLAGS_DEBUG "${CMAKE_CXX_FLAGS_DEBUG} /MDd /Gm /Od /RTC1")
-    set(CMAKE_CXX_FLAGS_DEBUG "${CMAKE_CXX_FLAGS_DEBUG} /Ob0 /GR /GL /Oi /Gy /Zi /EHsc")
-
-    set(CMAKE_CXX_FLAGS_RELEASE "${CMAKE_CXX_FLAGS} /D \"NDEBUG\"")
-    set(CMAKE_CXX_FLAGS_RELEASE "${CMAKE_CXX_FLAGS_RELEASE} /Gy /Gm- /O2 /Ob1 /GF")
-
-    # Must add the plug-in entry/exit points otherwise
-    # the plug-in won't load.
-    set(CMAKE_SHARED_LINKER_FLAGS "${CMAKE_SHARED_LINKER_FLAGS} /export:initializePlugin /export:uninitializePlugin")
-else ()
-    # For Linux with GCC
-    set(CMAKE_CXX_FLAGS "")  # Zero out the C++ flags, we have complete control.
-    set(CMAKE_CXX_FLAGS "${CMAKE_CXX_FLAGS} -std=c++0x")
-    set(CMAKE_CXX_FLAGS "${CMAKE_CXX_FLAGS} -Wall -Wextra")
-    set(CMAKE_CXX_FLAGS "${CMAKE_CXX_FLAGS} -Wno-multichar -Wno-comment -Wno-sign-compare")
-    set(CMAKE_CXX_FLAGS "${CMAKE_CXX_FLAGS} -funsigned-char -pthread -fopenmp")
-    set(CMAKE_CXX_FLAGS "${CMAKE_CXX_FLAGS} -DBits64_ -DUNIX -D_BOOL -DLINUX -DFUNCPROTO -D_GNU_SOURCE -DLINUX_64 -DREQUIRE_IOSTREAM")
-    # '-ftemplate-depth-27', rather than '25' is required to compile under GCC 4.8.5.
-    # '-ftemplate-depth-35', rather than '25' is required to compile under GCC 5.5.x.
-    set(CMAKE_CXX_FLAGS "${CMAKE_CXX_FLAGS} -Wno-deprecated -Wno-reorder -ftemplate-depth-35 -fno-gnu-keywords")
-    set(CMAKE_CXX_FLAGS_DEBUG "-O0 -g")
-    set(CMAKE_CXX_FLAGS_RELEASE "-O3 -fPIC -fno-strict-aliasing -m64")
-endif ()
-
-
-function(add_target_link_library_names target names)
-    string(STRIP ${names} names_strip)
-    string(REPLACE " " ";" names_list ${names_strip})
-    foreach (name IN LISTS names_list)
-        target_link_libraries(${target} ${name})
-    endforeach ()
-endfunction()
-
-
-if (BUILD_PLUGIN)
-    # 'mmSolver' maya plugin library
-    add_library(mmSolver SHARED ${SOURCE_FILES})
-    target_include_directories(mmSolver
-            PRIVATE include
-            PRIVATE src
-            PUBLIC ${MAYA_INCLUDE_DIRS}
-            )
-    target_link_libraries(mmSolver
-            ${MAYA_OpenMaya_LIBRARY}
-            ${MAYA_OpenMayaAnim_LIBRARY}
-            ${MAYA_OpenMayaRender_LIBRARY}
-            ${MAYA_OpenMayaUI_LIBRARY}
-            ${MAYA_Foundation_LIBRARY}
-            )
-
-    if (USE_GPL_LEVMAR)
-        message(WARNING
-                "'levmar' library is licensed under GNU GPL and therefore this library "
-                "must not be distributed in binary form.")
-        target_include_directories(mmSolver PUBLIC ${LEVMAR_INCLUDE_DIRS})
-        target_link_libraries(mmSolver ${LEVMAR_LIBRARIES})
-        add_definitions(-DUSE_SOLVER_LEVMAR)
-    endif ()
-
-    if (USE_CMINPACK)
-        target_include_directories(mmSolver PUBLIC ${CMINPACK_INCLUDE_DIRS})
-        target_link_libraries(mmSolver ${CMINPACK_LIBRARIES})
-        add_definitions(-DUSE_SOLVER_CMINPACK)
-    endif ()
-
-    # On Linux the 'm' library is required.
-    if (UNIX)
-        target_link_libraries(mmSolver m)
-    endif ()
-
-    # no 'lib' prefix to Maya plugin .so files
-    set_target_properties(mmSolver PROPERTIES PREFIX "")
-
-    # On MacOS, the Maya Plug-In file extension is '.bundle'.
-    # On Windows, the Maya Plug-In file extension is '.mll', not '.dll'.
-    if (APPLE)
-        set(MAYA_PLUGIN_SUFFIX ".bundle")
-    elseif (WIN32)
-        set_target_properties(mmSolver PROPERTIES SUFFIX ".mll")
-    endif ()
-
-    # HACK: On Linux, LD_LIBRARY_PATH cannot be modified at runtime (on
-    # Windows it can), therefore the .mod files *can* change
-    # LD_LIBRARY_PATH, but the changes are not used by 'ld.so', which
-    # resolves the library path. Therefore, to make sure the the libraries
-    # in <module root>/lib are searched for libraries, we add a relative
-    # directory 'RPATH' to the library which tells the library resolution
-    # to search in the 'lib' directory inside the module root. Note: Linux
-    # does not allow run-time changes for security reasons.
-    if (UNIX)
-        # We must escape the '$' symbol to make sure it is passed to the
-        # compiler.
-        set_target_properties(mmSolver PROPERTIES
-                BUILD_WITH_INSTALL_RPATH ON
-                INSTALL_RPATH "\$ORIGIN/../lib"
-                )
-    endif ()
-
-    # Output to the Module plug-ins directory.
-    #
-    # On Windows, the Plug-In is treated as a 'RUNTIME' type,
-    # on Linux, it's a 'LIBRARY' type.
-    set_target_properties(mmSolver PROPERTIES
-            RUNTIME_OUTPUT_DIRECTORY "${MODULE_FULL_NAME}"
-            LIBRARY_OUTPUT_DIRECTORY "${MODULE_FULL_NAME}"
-            ARCHIVE_OUTPUT_DIRECTORY "${MODULE_FULL_NAME}")
-=======
 if (BUILD_MEL)
   add_subdirectory(mel)
 endif ()
 
 if (BUILD_DOCS)
   add_subdirectory(docs)
->>>>>>> ec848e93
 endif ()
 
 if (BUILD_3DEQUALIZER)
