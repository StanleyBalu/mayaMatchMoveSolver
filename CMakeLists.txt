--- conflicted
+++ resolved
@@ -225,7 +225,6 @@
         src/core/bundleAdjust_cminpack_lmdif.cpp
         src/core/bundleAdjust_cminpack_lmder.h
         src/core/bundleAdjust_cminpack_lmder.cpp
-<<<<<<< HEAD
         src/renderer/MMRendererCmd.cpp
         src/renderer/RenderGlobalsNode.cpp
         src/renderer/QuadRenderBase.cpp
@@ -237,10 +236,8 @@
         src/renderer/PresentTarget.cpp
         src/renderer/SceneRender.cpp
         src/renderer/RenderOverride.cpp
-=======
         src/shape/SkyDomeShapeNode.cpp
         src/shape/SkyDomeDrawOverride.cpp
->>>>>>> 556a5cd9
         src/mayaUtils.h
         src/Camera.h
         src/Camera.cpp
