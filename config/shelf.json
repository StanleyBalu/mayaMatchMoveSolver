--- conflicted
+++ resolved
@@ -112,11 +112,11 @@
                 "popup": true,
                 "popup_button": ["left", "right"]
             },
-<<<<<<< HEAD
+            "camera_popup": {
+                "popup": true,
+                "popup_button": ["left", "right"]
+            },
             "display_popup": {
-=======
-            "camera_popup": {
->>>>>>> faa02064
                 "popup": true,
                 "popup_button": ["left", "right"]
             },
