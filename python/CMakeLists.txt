--- conflicted
+++ resolved
@@ -194,15 +194,14 @@
             ${CMAKE_CURRENT_BINARY_DIR}/mmSolver/tools/surfacecluster/ui/ui_surfacecluster_layout.py
             )
 
-<<<<<<< HEAD
+    compile_qt_ui_to_python_file("meshfromlocators"
+            ${CMAKE_CURRENT_SOURCE_DIR}/mmSolver/tools/meshfromlocators/ui/meshfromlocators_layout.ui
+            ${CMAKE_CURRENT_BINARY_DIR}/mmSolver/tools/meshfromlocators/ui/ui_meshfromlocators_layout.py
+            )
+
     compile_qt_ui_to_python_file("imagecacheprefs"
             ${CMAKE_CURRENT_SOURCE_DIR}/mmSolver/tools/imagecacheprefs/ui/imagecacheprefs_layout.ui
             ${CMAKE_CURRENT_BINARY_DIR}/mmSolver/tools/imagecacheprefs/ui/ui_imagecacheprefs_layout.py
-=======
-    compile_qt_ui_to_python_file("meshfromlocators"
-            ${CMAKE_CURRENT_SOURCE_DIR}/mmSolver/tools/meshfromlocators/ui/meshfromlocators_layout.ui
-            ${CMAKE_CURRENT_BINARY_DIR}/mmSolver/tools/meshfromlocators/ui/ui_meshfromlocators_layout.py
->>>>>>> 9bf33a3c
             )
 
     # Install generated Python UI files
