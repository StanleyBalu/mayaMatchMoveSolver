<<<<<<< HEAD
# Copyright (C) 2019, 2020 David Cattermole.
=======
# Copyright (C) 2019, 2021 David Cattermole, Kazuma Tonegawa.
>>>>>>> 1d9f85da
#
# This file is part of mmSolver.
#
# mmSolver is free software: you can redistribute it and/or modify it
# under the terms of the GNU Lesser General Public License as
# published by the Free Software Foundation, either version 3 of the
# License, or (at your option) any later version.
#
# mmSolver is distributed in the hope that it will be useful,
# but WITHOUT ANY WARRANTY; without even the implied warranty of
# MERCHANTABILITY or FITNESS FOR A PARTICULAR PURPOSE.  See the
# GNU Lesser General Public License for more details.
#
# You should have received a copy of the GNU Lesser General Public License
# along with mmSolver.  If not, see <https://www.gnu.org/licenses/>.
# ---------------------------------------------------------------------
#
# Configure and install Python scripts and Qt .ui files.
#

find_package(Maya REQUIRED)

# Create Python file with some build options baked in.
configure_file(
  ${CMAKE_CURRENT_SOURCE_DIR}/mmSolver/constant.py.in
  ${CMAKE_CURRENT_SOURCE_DIR}/mmSolver/constant.py
  @ONLY)


# Compile a .ui file into a .py file using 'mayapy' command.
function(add_ui_compile
         name
         input_file
         output_file)

    set(EXEC_SCRIPT ${CMAKE_CURRENT_SOURCE_DIR}/../scripts/compileUI.py)

    add_custom_command(
            OUTPUT ${output_file}
            COMMAND ${MAYA_PYTHON_EXECUTABLE} ${EXEC_SCRIPT} ${input_file}
            WORKING_DIRECTORY ${CMAKE_SOURCE_DIR}
            DEPENDS ${input_file}
    )

    add_custom_target(
            compile_ui_${name} ALL
            DEPENDS ${output_file}
            COMMENT "Compiling Qt UI file (${input_file})..."
    )

    if (BUILD_PLUGIN)
        add_dependencies(mmSolver compile_ui_${name})
    endif ()

endfunction()


if (BUILD_QT_UI)
    add_ui_compile("base"
            ${CMAKE_CURRENT_SOURCE_DIR}/mmSolver/ui/base.ui
            ${CMAKE_CURRENT_SOURCE_DIR}/mmSolver/ui/ui_base.py
            )

    add_ui_compile("centertwodee"
            ${CMAKE_SOURCE_DIR}/python/mmSolver/tools/centertwodee/ui/centertwodee_layout.ui
            ${CMAKE_SOURCE_DIR}/python/mmSolver/tools/centertwodee/ui/ui_centertwodee_layout.py
            )

    add_ui_compile("channelsen"
            ${CMAKE_CURRENT_SOURCE_DIR}/mmSolver/tools/channelsen/ui/channelsen_layout.ui
            ${CMAKE_CURRENT_SOURCE_DIR}/mmSolver/tools/channelsen/ui/ui_channelsen_layout.py
            )

    add_ui_compile("raycastmarker"
            ${CMAKE_SOURCE_DIR}/python/mmSolver/tools/raycastmarker/ui/raycastmarker_layout.ui
            ${CMAKE_SOURCE_DIR}/python/mmSolver/tools/raycastmarker/ui/ui_raycastmarker_layout.py
            )

    add_ui_compile("removesolvernodes"
            ${CMAKE_SOURCE_DIR}/python/mmSolver/tools/removesolvernodes/ui/removesolvernodes_layout.ui
            ${CMAKE_SOURCE_DIR}/python/mmSolver/tools/removesolvernodes/ui/ui_removesolvernodes_layout.py
            )

    add_ui_compile("smoothkeyframes"
            ${CMAKE_CURRENT_SOURCE_DIR}/mmSolver/tools/smoothkeyframes/ui/smoothkeys_layout.ui
            ${CMAKE_CURRENT_SOURCE_DIR}/mmSolver/tools/smoothkeyframes/ui/ui_smoothkeys_layout.py
            )

    add_ui_compile("loadmarker"
            ${CMAKE_CURRENT_SOURCE_DIR}/mmSolver/tools/loadmarker/ui/loadmarker_layout.ui
            ${CMAKE_CURRENT_SOURCE_DIR}/mmSolver/tools/loadmarker/ui/ui_loadmarker_layout.py
            )

    add_ui_compile("solver_layout"
            ${CMAKE_CURRENT_SOURCE_DIR}/mmSolver/tools/solver/ui/solver_layout.ui
            ${CMAKE_CURRENT_SOURCE_DIR}/mmSolver/tools/solver/ui/ui_solver_layout.py
            )

    add_ui_compile("solver_widgets"
            ${CMAKE_CURRENT_SOURCE_DIR}/mmSolver/tools/solver/widget/nodebrowser_widget.ui
            ${CMAKE_CURRENT_SOURCE_DIR}/mmSolver/tools/solver/widget/ui_nodebrowser_widget.py
            )

    add_ui_compile("solver_about"
            ${CMAKE_CURRENT_SOURCE_DIR}/mmSolver/tools/aboutwindow/ui/about_layout.ui
            ${CMAKE_CURRENT_SOURCE_DIR}/mmSolver/tools/aboutwindow/ui/ui_about_layout.py
            )

    add_ui_compile("sysinfo"
            ${CMAKE_CURRENT_SOURCE_DIR}/mmSolver/tools/sysinfowindow/ui/sysinfo_layout.ui
            ${CMAKE_CURRENT_SOURCE_DIR}/mmSolver/tools/sysinfowindow/ui/ui_sysinfo_layout.py
            )

    add_ui_compile("setattributedetails"
            ${CMAKE_CURRENT_SOURCE_DIR}/mmSolver/tools/setattributedetails/ui/dialog.ui
            ${CMAKE_CURRENT_SOURCE_DIR}/mmSolver/tools/setattributedetails/ui/ui_dialog.py
            )

    add_ui_compile("preferences_window"
            ${CMAKE_SOURCE_DIR}/python/mmSolver/tools/userprefswindow/ui/pref_layout.ui
            ${CMAKE_SOURCE_DIR}/python/mmSolver/tools/userprefswindow/ui/ui_pref_layout.py
            )
<<<<<<< HEAD
endif ()


# Install Python API and tools
install(DIRECTORY "${CMAKE_CURRENT_SOURCE_DIR}/"
        DESTINATION "${MODULE_FULL_NAME}/python"
        FILES_MATCHING PATTERN "*.py")
=======

    add_ui_compile("fastbake"
            ${CMAKE_SOURCE_DIR}/python/mmSolver/tools/fastbake/ui/fastbake_layout.ui
            ${CMAKE_SOURCE_DIR}/python/mmSolver/tools/fastbake/ui/ui_fastbake_layout.py
            )

    add_ui_compile("createcontroller2"
            ${CMAKE_SOURCE_DIR}/python/mmSolver/tools/createcontroller2/ui/createcontroller_layout.ui
            ${CMAKE_SOURCE_DIR}/python/mmSolver/tools/createcontroller2/ui/ui_createcontroller_layout.py
            )

endif ()
>>>>>>> 1d9f85da
<|MERGE_RESOLUTION|>--- conflicted
+++ resolved
@@ -1,8 +1,4 @@
-<<<<<<< HEAD
-# Copyright (C) 2019, 2020 David Cattermole.
-=======
 # Copyright (C) 2019, 2021 David Cattermole, Kazuma Tonegawa.
->>>>>>> 1d9f85da
 #
 # This file is part of mmSolver.
 #
@@ -125,15 +121,6 @@
             ${CMAKE_SOURCE_DIR}/python/mmSolver/tools/userprefswindow/ui/pref_layout.ui
             ${CMAKE_SOURCE_DIR}/python/mmSolver/tools/userprefswindow/ui/ui_pref_layout.py
             )
-<<<<<<< HEAD
-endif ()
-
-
-# Install Python API and tools
-install(DIRECTORY "${CMAKE_CURRENT_SOURCE_DIR}/"
-        DESTINATION "${MODULE_FULL_NAME}/python"
-        FILES_MATCHING PATTERN "*.py")
-=======
 
     add_ui_compile("fastbake"
             ${CMAKE_SOURCE_DIR}/python/mmSolver/tools/fastbake/ui/fastbake_layout.ui
@@ -146,4 +133,9 @@
             )
 
 endif ()
->>>>>>> 1d9f85da
+
+
+# Install Python API and tools
+install(DIRECTORY "${CMAKE_CURRENT_SOURCE_DIR}/"
+        DESTINATION "${MODULE_FULL_NAME}/python"
+        FILES_MATCHING PATTERN "*.py")