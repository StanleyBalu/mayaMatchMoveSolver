# Copyright (C) 2018, 2019 David Cattermole.
#
# This file is part of mmSolver.
#
# mmSolver is free software: you can redistribute it and/or modify it
# under the terms of the GNU Lesser General Public License as
# published by the Free Software Foundation, either version 3 of the
# License, or (at your option) any later version.
#
# mmSolver is distributed in the hope that it will be useful,
# but WITHOUT ANY WARRANTY; without even the implied warranty of
# MERCHANTABILITY or FITNESS FOR A PARTICULAR PURPOSE.  See the
# GNU Lesser General Public License for more details.
#
# You should have received a copy of the GNU Lesser General Public License
# along with mmSolver.  If not, see <https://www.gnu.org/licenses/>.
#
"""
Utility functions for Maya API.

NOTE: Maya OpenMaya API 1.0 is used and returned from functions in
this module.

"""

import warnings

import maya.cmds

import mmSolver.logger
import mmSolver.utils.configmaya as configmaya
import mmSolver.utils.node as node_utils
import mmSolver._api.constant as const


LOG = mmSolver.logger.get_logger()
MM_SOLVER_IS_RUNNING = False
MM_SOLVER_USER_INTERRUPT = False


def load_plugin():
    """
    Load the mmSolver plugin.

    Raises a RuntimeError exception if a plug-in cannot be loaded.

    :return: None
    """
    msg = 'Could not load plug-in %r!'
    for name in const.PLUGIN_NAMES:
        loaded = maya.cmds.pluginInfo(name, query=True, loaded=True)
        if loaded is True:
            continue
        try:
            maya.cmds.loadPlugin(name, quiet=True)
        except RuntimeError as e:
            LOG.error(msg, name)
            raise e
    return


def get_object_type(node):
    """
    The canonical function to interpret a node as an MM Solver object type.

    Possible object type values are:

    - OBJECT_TYPE_MARKER
    - OBJECT_TYPE_BUNDLE
    - OBJECT_TYPE_ATTRIBUTE
    - OBJECT_TYPE_CAMERA
    - OBJECT_TYPE_LENS
    - OBJECT_TYPE_MARKER_GROUP
    - OBJECT_TYPE_COLLECTION
    - OBJECT_TYPE_UNKNOWN

    .. note:: Giving a shape or transform of an object may return
        different values depending on the type. Below lists the
        types and the expected input node type.

        - Markers - transform nodes
        - Bundle - transform nodes
        - Attribute - plug path (node.attr)
        - Camera - transform or shape node
        - Marker Group - transform 'mmMarkerGroupTransform' node
        - Collection - set node

    :param node: Maya node path to get type of.
    :type node: str

    :return: The object type string; One of the values in OBJECT_TYPE_LIST
    :rtype: OBJECT_TYPE_*
    """
    assert isinstance(node, basestring)
    assert maya.cmds.objExists(node)

    # Attribute type.
    if '.' in node:
        object_type = const.OBJECT_TYPE_ATTRIBUTE
        return object_type

    node_type = maya.cmds.nodeType(node)
    shape_nodes = maya.cmds.listRelatives(
        node,
        children=True,
        shapes=True,
        fullPath=True) or []
    shape_node_types = []
    for shape_node in shape_nodes:
        shape_node_type = maya.cmds.nodeType(shape_node)
        shape_node_types.append(shape_node_type)
    attrs = maya.cmds.listAttr(node)
    plugs = ['{0}.{1}'.format(node, attr) for attr in attrs
             if '.' not in attr]
    locked_attrs = [plug.split('.')[-1] for plug in plugs
                    if maya.cmds.getAttr(plug, lock=True)]
    keyable_attrs = [plug.split('.')[-1] for plug in plugs
                     if maya.cmds.getAttr(plug, keyable=True)]

    object_type = const.OBJECT_TYPE_UNKNOWN
<<<<<<< HEAD
    if '.' in node:
        object_type = const.OBJECT_TYPE_ATTRIBUTE

    elif ((node_type in ['transform', 'mmMarkerTransform'])
=======
    if ((node_type == 'transform')
>>>>>>> 01dc00cd
          and ('locator' in shape_node_types)
          and ('enable' in attrs)
          and ('weight' in attrs)
          and ('bundle' in attrs)):
        object_type = const.OBJECT_TYPE_MARKER

    elif ((node_type == 'transform')
          and ('locator' in shape_node_types)
          and ('rotateX' in locked_attrs)
          and ('rotateY' in locked_attrs)
          and ('rotateZ' in locked_attrs)
          and ('rotateX' not in keyable_attrs)
          and ('rotateY' not in keyable_attrs)
          and ('rotateZ' not in keyable_attrs)
          and ('scaleX' in locked_attrs)
          and ('scaleY' in locked_attrs)
          and ('scaleZ' in locked_attrs)
          and ('scaleX' not in keyable_attrs)
          and ('scaleY' not in keyable_attrs)
          and ('scaleZ' not in keyable_attrs)
          and ('shearXY' in locked_attrs)
          and ('shearXZ' in locked_attrs)
          and ('shearYZ' in locked_attrs)
          and ('shearXY' not in keyable_attrs)
          and ('shearXZ' not in keyable_attrs)
          and ('shearYZ' not in keyable_attrs)):
        object_type = const.OBJECT_TYPE_BUNDLE

    # TODO: Ensure other types of camera transform nodes are supported.
    elif ((node_type == 'transform') and
          ('camera' in shape_node_types)):
        object_type = const.OBJECT_TYPE_CAMERA

    elif node_type == 'camera':
        object_type = const.OBJECT_TYPE_CAMERA

    elif ((node_type == 'transform') and
          ('imagePlane' in shape_node_types)):
        object_type = const.OBJECT_TYPE_IMAGE_PLANE

    elif node_type == 'imagePlane':
        object_type = const.OBJECT_TYPE_IMAGE_PLANE

    elif node_type.startswith('mmLensModel'):
        object_type = const.OBJECT_TYPE_LENS

    elif node_type == 'mmMarkerGroupTransform':
        object_type = const.OBJECT_TYPE_MARKER_GROUP

    elif ((node_type == 'objectSet')
          and ('solver_list' in attrs)):
        object_type = const.OBJECT_TYPE_COLLECTION

    return object_type


def get_marker_group_above_node(node):
    """
    Get the first marker group transform node above the node.

    :param node: The node name to check above for a marker group.
    :type node: str or unicode

    :return: String of marker group found, or None.
    :rtype: str or unicode
    """
    # TODO: This function may be called many times, we should look
    # into caching some of this computation.
    mkr_grp_node = None
    dag = node_utils.get_as_dag_path(node)
    while dag.length() != 0:
        name = dag.fullPathName()
        if maya.cmds.nodeType(name) == 'mmMarkerGroupTransform':
            mkr_grp_node = name
            break
        dag.pop(1)
    return mkr_grp_node


def get_data_on_node_attr(node_name, attr_name):
    """
    Get data from an node attribute.

    :param node_name: Node to get data from.
    :type node_name: str

    :param attr_name: The name of the attribute to get data from.
    :type attr_name: str

    :return: Arbitrary Plain-Old-Data data structures.
    :rtype: list of dict
    """
    msg = 'Use `mmSolver.utils.configmaya` module'
    warnings.warn(msg, DeprecationWarning)
    value = configmaya.get_node_option_structure(
        node_name,
        attr_name
    )
    return value


def set_data_on_node_attr(node_name, attr_name, data):
    """
    Set arbitrary Plain-Old-Data onto a node.attr path.

    :param node_name: Node to store data on.
    :type node_name: str

    :param attr_name: Attribute name to store data with.
    :type attr_name: str

    :param data: The data to store.
    :type data: list or dict

    ;return: Nothing.
    :rtype: None
    """
    msg = 'Use `mmSolver.utils.configmaya` module'
    warnings.warn(msg, DeprecationWarning)
    configmaya.set_node_option_structure(
        node_name, attr_name, data,
        add_attr=True)
    return


def get_value_on_node_attr(node_name, attr_name):
    """
    Get numeric value from an node attribute.

    :param node_name: Node to get value from.
    :type node_name: str

    :param attr_name: The name of the attribute to get value from.
    :type attr_name: str

    :return: A numeric value.
    :rtype: bool or float or int
    """
    msg = 'Use `mmSolver.utils.configmaya` module'
    warnings.warn(msg, DeprecationWarning)
    value = configmaya.get_node_option(node_name, attr_name)
    return value


def set_value_on_node_attr(node_name, attr_name, data):
    """
    Set value onto a node.attr path.

    :param node_name: Node to store value on.
    :type node_name: str

    :param attr_name: Attribute name to store value with.
    :type attr_name: str

    :param data: The numeric value to store.
    :type data: bool or float or int

    ;return: Nothing.
    :rtype: None
    """
    msg = 'Use `mmSolver.utils.configmaya` module'
    warnings.warn(msg, DeprecationWarning)
    configmaya.set_node_option(node_name, attr_name, data)
    return<|MERGE_RESOLUTION|>--- conflicted
+++ resolved
@@ -118,14 +118,7 @@
                      if maya.cmds.getAttr(plug, keyable=True)]
 
     object_type = const.OBJECT_TYPE_UNKNOWN
-<<<<<<< HEAD
-    if '.' in node:
-        object_type = const.OBJECT_TYPE_ATTRIBUTE
-
-    elif ((node_type in ['transform', 'mmMarkerTransform'])
-=======
-    if ((node_type == 'transform')
->>>>>>> 01dc00cd
+    if ((node_type in ['transform', 'mmMarkerTransform'])
           and ('locator' in shape_node_types)
           and ('enable' in attrs)
           and ('weight' in attrs)
