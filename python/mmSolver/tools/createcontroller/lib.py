# Copyright (C) 2019 David Cattermole.
#
# This file is part of mmSolver.
#
# mmSolver is free software: you can redistribute it and/or modify it
# under the terms of the GNU Lesser General Public License as
# published by the Free Software Foundation, either version 3 of the
# License, or (at your option) any later version.
#
# mmSolver is distributed in the hope that it will be useful,
# but WITHOUT ANY WARRANTY; without even the implied warranty of
# MERCHANTABILITY or FITNESS FOR A PARTICULAR PURPOSE.  See the
# GNU Lesser General Public License for more details.
#
# You should have received a copy of the GNU Lesser General Public License
# along with mmSolver.  If not, see <https://www.gnu.org/licenses/>.
#
"""
Create a controller transform node.

Ideas::

  - Have a flag to allow maintaining the relative hierarchy of the
    input transforms.

.. note:: If no keyframes are set, this tool works on the current
   frame and adds a keyframe to the controller.

"""

import collections

import maya.cmds

import mmSolver.logger

import mmSolver.utils.node as node_utils
import mmSolver.utils.time as time_utils
import mmSolver.utils.animcurve as anim_utils
import mmSolver.utils.transform as tfm_utils
import mmSolver.tools.reparent.keytimeutils as keytime_utils
import mmSolver.tools.createcontroller.constant as const

import mmSolver.api as mmapi

LOG = mmSolver.logger.get_logger()


def _get_keyable_attrs(node, attrs):
    keyable_attrs = set()
    for attr in attrs:
        plug = node + '.' + attr
        keyable = maya.cmds.getAttr(plug, keyable=True)
        settable = maya.cmds.getAttr(plug, settable=True)
        if settable is True and keyable is True:
            keyable_attrs.add(plug)
    return keyable_attrs


def _get_skip_attrs(node, attrs):
    assert len(attrs) == 3
    axis_list = ['x', 'y', 'z']
    skip_attrs = set(axis_list)
    for axis, attr in zip(axis_list, attrs):
        plug = node + '.' + attr
        keyable = maya.cmds.getAttr(plug, keyable=True)
        settable = maya.cmds.getAttr(plug, settable=True)
        if settable is True and keyable is True:
            skip_attrs.remove(axis)
    return skip_attrs


def _get_constraints_from_ctrls(input_node):
    """
    Get Constraints 'input_node' is connected to.
    """
    constraints = maya.cmds.listConnections(
        input_node,
        type='constraint',
        source=False,
        destination=True) or []
    constraints = [n for n in constraints
                   if node_utils.node_is_referenced(n) is False]
    constraints = set(constraints)
    if len(constraints) == 0:
        LOG.warn('node is not controlling anything: %r', input_node)
        return set()
    assert input_node not in constraints
    return constraints


def _get_destination_nodes_from_ctrls(constraints):
    """
    Get nodes connected to constraints.
    """
    dest_nodes = set()
    attr = 'constraintParentInverseMatrix'
    for constraint in constraints:
        plug = constraint + '.' + attr
        temp = maya.cmds.listConnections(
            plug,
            type='transform',
            source=True,
            destination=False,
        ) or []
        dest_nodes |= set(temp)
    if len(dest_nodes) != 1:
        return []
    return list(dest_nodes)


def _create_constraint(src_node, dst_node):
    """
    Create constraint from source node to destination node.

    :param src_node: Constrain from this node.
    :type src_node: stc

    :param dst_node: Control this node with constraint nodes.
    :type dst_node: str

    :rtype: None
    """
    constraints = []
    skip = _get_skip_attrs(src_node, const.TRANSLATE_ATTRS)
    if len(skip) != 3:
        constraints += maya.cmds.pointConstraint(
            dst_node,
            src_node,
            skip=tuple(skip)
        )
    skip = _get_skip_attrs(src_node, const.ROTATE_ATTRS)
    if len(skip) != 3:
        constraints += maya.cmds.orientConstraint(
            dst_node,
            src_node,
            skip=tuple(skip)
        )
    skip = _get_skip_attrs(src_node, const.SCALE_ATTRS)
    if len(skip) != 3:
        constraints += maya.cmds.scaleConstraint(
            dst_node,
            src_node,
            skip=tuple(skip)
        )
    return


<<<<<<< HEAD
=======
def _sort_by_hierarchy(nodes, children_first=False):
    """
    Sort the nodes by hierarchy depth; level 0 first, 1 second,
    until 'n'.
    """
    assert isinstance(nodes, (list, set, tuple))
    depth_to_node_map = collections.defaultdict(list)
    for node in nodes:
        assert isinstance(node, basestring)
        depth = node.count('|')
        depth_to_node_map[depth].append(node)
    nodes = []
    depths = sorted(depth_to_node_map.keys())
    if children_first is True:
        depths = reversed(depths)
    for depth in depths:
        node_list = depth_to_node_map.get(depth)
        assert len(node_list) > 0
        nodes += sorted(node_list)
    return nodes


def _sort_hierarchy_depth_to_nodes(nodes):
    depth_to_node_map = collections.defaultdict(set)
    for node in nodes:
        depth = node.count('|')
        depth_to_node_map[depth].add(node)
    return depth_to_node_map


def _sort_hierarchy_depth_to_tfm_nodes(tfm_nodes):
    depth_to_tfm_node_map = collections.defaultdict(set)
    for tfm_node in tfm_nodes:
        depth = tfm_node.get_node().count('|')
        depth_to_tfm_node_map[depth].add(tfm_node)
    return depth_to_tfm_node_map


def _get_node_parent_map(nodes):
    """
    For each transform node, get the parent transform above it. If no
    parent node exists, get the parent should be None (ie, world or
    root).
    """
    nodes_parent = {}
    for node in nodes:
        parent = None
        parents = node_utils.get_all_parent_nodes(node)
        parents = list(reversed(parents))
        while len(parents) != 0:
            p = parents.pop()
            if p in nodes:
                parent = p
                break
        nodes_parent[node] = parent
    assert len(nodes_parent) == len(nodes)
    return nodes_parent


def create(nodes, sparse=True):
    tfm_nodes = [tfm_utils.TransformNode(node=n) for n in nodes]
>>>>>>> 75bd056b

def _sort_by_hierarchy(nodes, children_first=False):
    """
    Sort the nodes by hierarchy depth; level 0 first, 1 second,
    until 'n'.
    """
    assert isinstance(nodes, (list, set, tuple))
    depth_to_node_map = collections.defaultdict(list)
    for node in nodes:
        assert isinstance(node, basestring)
        depth = node.count('|')
        depth_to_node_map[depth].append(node)
    nodes = []
    depths = sorted(depth_to_node_map.keys())
    if children_first is True:
        depths = reversed(depths)
    for depth in depths:
        node_list = depth_to_node_map.get(depth)
        assert len(node_list) > 0
        nodes += sorted(node_list)
    return nodes


def _sort_hierarchy_depth_to_nodes(nodes):
    depth_to_node_map = collections.defaultdict(set)
    for node in nodes:
        depth = node.count('|')
        depth_to_node_map[depth].add(node)
    return depth_to_node_map


def _sort_hierarchy_depth_to_tfm_nodes(tfm_nodes):
    depth_to_tfm_node_map = collections.defaultdict(set)
    for tfm_node in tfm_nodes:
        depth = tfm_node.get_node().count('|')
        depth_to_tfm_node_map[depth].add(tfm_node)
    return depth_to_tfm_node_map


def _get_node_parent_map(nodes):
    """
    For each transform node, get the parent transform above it. If no
    parent node exists, get the parent should be None (ie, world or
    root).
    """
    nodes_parent = {}
    for node in nodes:
        parent = None
        parents = node_utils.get_all_parent_nodes(node)
        parents = list(reversed(parents))
        while len(parents) != 0:
            p = parents.pop()
            if p in nodes:
                parent = p
                break
        nodes_parent[node] = parent
    assert len(nodes_parent) == len(nodes)
    return nodes_parent


def create(nodes,
           sparse=True,
           current_frame=None,
           eval_mode=None):
    """
    Create controllers for each given node.

    If the node has no keyframes on the attributes, keyframe
    the attributes on the current frame number (or allow the user
    to specify the frame). This will make the tool more predicable
    for the user.

    .. todo:: Copy animation curve pre/post infinity values to new
       animation curves.

    :param nodes: The nodes to operate on.
    :type nodes: [str, ..]

    :param current_frame: What frame number is considered to be
                          'current' when evaluating transforms without
                          any keyframes.
    :type current_frame: float or int

    :param eval_mode: What type of transform evaluation method to use?
    :type eval_mode: mmSolver.utils.constant.EVAL_MODE_*

    :returns: List of created controller transform nodes.
    :rtype: [str, ..]
    """
    if current_frame is None:
        current_frame = maya.cmds.currentTime(query=True)
    assert current_frame is not None

    tfm_nodes = [tfm_utils.TransformNode(node=n)
                 for n in nodes]
    nodes = [n.get_node() for n in tfm_nodes]

    # Query keyframe times on each node attribute
    start_frame, end_frame = time_utils.get_maya_timeline_range_outer()
    keytime_obj = keytime_utils.KeyframeTimes()
    for node in nodes:
        keytime_obj.add_node_attrs(node, const.TFM_ATTRS, start_frame, end_frame)
    fallback_frame_range = keytime_obj.sum_frame_range_for_nodes(nodes)
    fallback_times = list(range(fallback_frame_range[0],
                                fallback_frame_range[1]+1))
    key_times_map = time_utils.get_keyframe_times_for_node_attrs(
        nodes,
        const.TFM_ATTRS
    )

    # Query the transform matrix for the nodes
    cache = tfm_utils.TransformMatrixCache()
    for tfm_node in tfm_nodes:
        node = tfm_node.get_node()
        times = keytime_obj.get_times(node, sparse) or fallback_times
        times = key_times_map.get(node, [current_frame])
        cache.add_node(tfm_node, times)
    cache.process(eval_mode=eval_mode)

    depth_to_tfm_node_map = _sort_hierarchy_depth_to_tfm_nodes(tfm_nodes)
    nodes_parent = _get_node_parent_map(nodes)

    # depth_to_tfm_node_map = _sort_hierarchy_depth_to_tfm_nodes(tfm_nodes)
    # nodes_parent = _get_node_parent_map(nodes)
    # node_to_ctrl_map = {}
    # depths = sorted(depth_to_tfm_node_map.keys())
    # for depth in depths:
    #     depth_tfm_nodes = depth_to_tfm_node_map.get(depth)
    #     assert depth_tfm_nodes is not None

    # Create new (locator) node for each input node
    ctrl_list = []
    node_to_ctrl_map = {}
    depths = sorted(depth_to_tfm_node_map.keys())
    for depth in depths:
        depth_tfm_nodes = depth_to_tfm_node_map.get(depth)
        assert depth_tfm_nodes is not None
        for tfm_node in depth_tfm_nodes:
            node = tfm_node.get_node()
            node_parent = nodes_parent.get(node)
            if node_parent is not None:
                node_parent = node_to_ctrl_map.get(node_parent)
            name = node.rpartition('|')[-1]
            assert '|' not in name
            name = name.replace(':', '_')
            name = name + '_CTRL'
            name = mmapi.find_valid_maya_node_name(name)
            tfm = maya.cmds.createNode(
                'transform',
                name=name,
                parent=node_parent)
            tfm = node_utils.get_long_name(tfm)
            maya.cmds.createNode('locator', parent=tfm)
            rot_order = maya.cmds.xform(node, query=True, rotateOrder=True)
            maya.cmds.xform(tfm, rotateOrder=rot_order, preserve=True)
            ctrl_list.append(tfm)
            node_to_ctrl_map[node] = tfm
    ctrl_tfm_nodes = [tfm_utils.TransformNode(node=tfm)
                      for tfm in ctrl_list]

    # Set transform matrix on new node
    anim_curves = []
    for src, dst in zip(tfm_nodes, ctrl_tfm_nodes):
        src_node = src.get_node()
        # times = keytime_obj.get_times(src_node, sparse) or fallback_times
        src_times = key_times_map.get(src_node, [current_frame])
        assert len(src_times) > 0
        tfm_utils.set_transform_values(
            cache,
            src_times,
            src, dst,
            delete_static_anim_curves=False
        )
        if sparse is True:
            # Remove keyframes
            src_times = keytime_obj.get_times(src_node, sparse) or []
            dst_node = dst.get_node()
            if len(src_times) == 0:
                time_range = keytime_obj.get_frame_range_for_node(src_node)
                assert time_range[0] is not None
                assert time_range[1] is not None
                maya.cmds.cutKey(
                    dst_node,
                    attribute=const.TFM_ATTRS,
                    time=time_range,
                    clear=True
                )
        src_had_keys = key_times_map.get(src_node) is not None
        if src_had_keys is True:
            continue
        # Maintain that destination node will not have keyframes now, the
        # same as the source node.
        dst_node = dst.get_node()
        keyable_attrs = _get_keyable_attrs(dst_node, const.TFM_ATTRS)
        anim_curves += anim_utils.get_anim_curves_from_nodes(
            list(keyable_attrs),
        )
    anim_curves = [n for n in anim_curves
                   if node_utils.node_is_referenced(n) is False]
    if len(anim_curves) > 0:
        maya.cmds.delete(anim_curves)

    # Delete all keyframes on controlled nodes
    keyable_attrs = set()
    for tfm_node in tfm_nodes:
        node = tfm_node.get_node()
        keyable_attrs |= _get_keyable_attrs(node, const.TFM_ATTRS)
    anim_curves = anim_utils.get_anim_curves_from_nodes(
        list(keyable_attrs),
    )
    anim_curves = [n for n in anim_curves
                   if node_utils.node_is_referenced(n) is False]
    if len(anim_curves) > 0:
        maya.cmds.delete(anim_curves)

    # Create constraint(s) to previous nodes.
    for tfm_node, ctrl in zip(tfm_nodes, ctrl_tfm_nodes):
        src_node = tfm_node.get_node()
        dst_node = ctrl.get_node()
        _create_constraint(src_node, dst_node)
    return ctrl_list


<<<<<<< HEAD
def remove(nodes,
           sparse=True,
           current_frame=None,
           eval_mode=None):
=======
def remove(nodes, sparse=True, current_frame=None):
>>>>>>> 75bd056b
    """
    Remove a controller and push the animation back to the controlled
    object.

    Order the nodes to remove by hierarchy depth. This means that
    children will be removed first, then parents, this ensures we
    don't delete a controller accidentally when a parent controller is
    deleted first.

<<<<<<< HEAD
=======
    Order the nodes to remove by hierarchy depth. This means that
    children will be removed first, then parents, this ensures we
    don't delete a controller accidentally when a parent controller is
    deleted first.

>>>>>>> 75bd056b
    :param nodes: The nodes to delete.
    :type nodes: [str, ..]

    :param current_frame: What frame number is considered to be
                          'current' when evaluating transforms without
                          any keyframes.
    :type current_frame: float or int

    :param eval_mode: What type of transform evaluation method to use?
    :type eval_mode: mmSolver.utils.constant.EVAL_MODE_*

    :returns: List of once controlled transform nodes, that are no
              longer controlled.
    :rtype: [str, ..]
    """
<<<<<<< HEAD
    if current_frame is None:
        current_frame = maya.cmds.currentTime(query=True)
    assert current_frame is not None

    nodes = _sort_by_hierarchy(nodes, children_first=True)
    tfm_nodes = [tfm_utils.TransformNode(node=n)
                 for n in nodes]
=======
    # if current_frame is None:
    #     current_frame = maya.cmds.currentTime(query=True)
    # assert current_frame is not None
    #
    # nodes = _sort_by_hierarchy(nodes, children_first=True)
    # tfm_nodes = [tfm_utils.TransformNode(node=n)
    #              for n in nodes]
>>>>>>> 75bd056b

    # Find controlled nodes from controller nodes
    ctrl_to_ctrlled_map = {}
    for tfm_node in tfm_nodes:
        node = tfm_node.get_node()
        constraints = _get_constraints_from_ctrls(node)
        dests = _get_destination_nodes_from_ctrls(constraints)
        if len(dests) == 0:
            continue
        dests = _sort_by_hierarchy(dests, children_first=True)
        ctrl_to_ctrlled_map[node] = (constraints, dests)

    # Query keyframe times on controller nodes.
    start_frame, end_frame = time_utils.get_maya_timeline_range_outer()
    keytime_obj = keytime_utils.KeyframeTimes()
    for node in nodes:
        keytime_obj.add_node_attrs(node, const.TFM_ATTRS, start_frame, end_frame)
    fallback_frame_range = keytime_obj.sum_frame_range_for_nodes(nodes)
    fallback_times = list(range(fallback_frame_range[0],
                                fallback_frame_range[1]+1))

    # Query transform matrix on controlled nodes.
    cache = tfm_utils.TransformMatrixCache()
    for ctrl_node, (constraints, dest_nodes) in ctrl_to_ctrlled_map.items():
        times = keytime_obj.get_times(ctrl_node, sparse) or fallback_times
        ctrl = tfm_utils.TransformNode(node=ctrl_node)

    # Query keyframe times on each node attribute
    key_times_map = time_utils.get_keyframe_times_for_node_attrs(
        nodes,
        const.TFM_ATTRS
    )

    # Query transform matrix on controlled nodes.
    cache = tfm_utils.TransformMatrixCache()
    for src_node, (constraints, dst_nodes) in ctrl_to_ctrlled_map.items():
        times = key_times_map.get(src_node, [current_frame])
        assert len(times) > 0
        ctrl = tfm_utils.TransformNode(node=src_node)
        cache.add_node(ctrl, times)
        for dst_node in dst_nodes:
            dst = tfm_utils.TransformNode(node=dst_node)
            cache.add_node(dst, times)
    cache.process(eval_mode=eval_mode)

    # Get Controlled nodes
    ctrlled_nodes = set()
    for src_node, (_, dst_nodes) in ctrl_to_ctrlled_map.items():
        for dst_node in dst_nodes:
            ctrlled_nodes.add(dst_node)

    # Delete constraints on controlled nodes.
    const_nodes = set()
    for src_node, (constraints, _) in ctrl_to_ctrlled_map.items():
        assert src_node not in constraints
        const_nodes |= constraints
    if len(const_nodes) > 0:
        maya.cmds.delete(list(const_nodes))

    # Set keyframes (per-frame) on controlled nodes
    for ctrl_node, (_, ctrlled_nodes) in ctrl_to_ctrlled_map.items():
        times = keytime_obj.get_times(ctrl_node, sparse) or fallback_times
        ctrl = tfm_utils.TransformNode(node=ctrl_node)
        for ctrlled_node in ctrlled_nodes:
            ctrlled = tfm_utils.TransformNode(node=ctrlled_node)
            tfm_utils.set_transform_values(cache, times, ctrl, ctrlled,
                                           delete_static_anim_curves=False)

    parent_nodes = []
    anim_curves = []
    for src_node, (_, dst_nodes) in ctrl_to_ctrlled_map.items():
        src_times = key_times_map.get(src_node, [current_frame])
        assert len(src_times) > 0
        ctrl = tfm_utils.TransformNode(node=src_node)
        for dst_node in dst_nodes:
            dst = tfm_utils.TransformNode(node=dst_node)
            tfm_utils.set_transform_values(
                cache, src_times, ctrl, dst,
                delete_static_anim_curves=False
            )

            # Re-parent controller child nodes under controlled node.
            ctrl_children = maya.cmds.listRelatives(
                src_node,
                children=True,
                shapes=False,
                fullPath=True,
                type='transform',
            ) or []
            for child_node in ctrl_children:
                if child_node in nodes:
                    continue
                child = tfm_utils.TransformNode(node=child_node)
                parent_nodes.append((child, dst))

            src_had_keys = key_times_map.get(src_node) is not None
            if src_had_keys is True:
                continue
            # Maintain that destination node will not have keyframes now, the
            # same as the source node.
            dst_node = dst.get_node()
            keyable_attrs = _get_keyable_attrs(dst_node, const.TFM_ATTRS)
            anim_curves += anim_utils.get_anim_curves_from_nodes(
                list(keyable_attrs),
            )

    # Reparent children back to under the controlled.
    for src, dst in parent_nodes:
        src_node = src.get_node()
        dst_node = dst.get_node()
        maya.cmds.parent(src_node, dst_node, absolute=True)

    # Remove animation curves.
    anim_curves = [n for n in anim_curves
                   if node_utils.node_is_referenced(n) is False]
    if len(anim_curves) > 0:
        maya.cmds.delete(anim_curves)

    # Delete controller nodes
    ctrl_nodes = [n.get_node() for n in tfm_nodes]
    if len(ctrl_nodes) > 0:
        maya.cmds.delete(ctrl_nodes)
    return list(ctrlled_nodes)<|MERGE_RESOLUTION|>--- conflicted
+++ resolved
@@ -146,8 +146,6 @@
     return
 
 
-<<<<<<< HEAD
-=======
 def _sort_by_hierarchy(nodes, children_first=False):
     """
     Sort the nodes by hierarchy depth; level 0 first, 1 second,
@@ -209,103 +207,14 @@
 
 def create(nodes, sparse=True):
     tfm_nodes = [tfm_utils.TransformNode(node=n) for n in nodes]
->>>>>>> 75bd056b
-
-def _sort_by_hierarchy(nodes, children_first=False):
-    """
-    Sort the nodes by hierarchy depth; level 0 first, 1 second,
-    until 'n'.
-    """
-    assert isinstance(nodes, (list, set, tuple))
-    depth_to_node_map = collections.defaultdict(list)
-    for node in nodes:
-        assert isinstance(node, basestring)
-        depth = node.count('|')
-        depth_to_node_map[depth].append(node)
-    nodes = []
-    depths = sorted(depth_to_node_map.keys())
-    if children_first is True:
-        depths = reversed(depths)
-    for depth in depths:
-        node_list = depth_to_node_map.get(depth)
-        assert len(node_list) > 0
-        nodes += sorted(node_list)
-    return nodes
-
-
-def _sort_hierarchy_depth_to_nodes(nodes):
-    depth_to_node_map = collections.defaultdict(set)
-    for node in nodes:
-        depth = node.count('|')
-        depth_to_node_map[depth].add(node)
-    return depth_to_node_map
-
-
-def _sort_hierarchy_depth_to_tfm_nodes(tfm_nodes):
-    depth_to_tfm_node_map = collections.defaultdict(set)
-    for tfm_node in tfm_nodes:
-        depth = tfm_node.get_node().count('|')
-        depth_to_tfm_node_map[depth].add(tfm_node)
-    return depth_to_tfm_node_map
-
-
-def _get_node_parent_map(nodes):
-    """
-    For each transform node, get the parent transform above it. If no
-    parent node exists, get the parent should be None (ie, world or
-    root).
-    """
-    nodes_parent = {}
-    for node in nodes:
-        parent = None
-        parents = node_utils.get_all_parent_nodes(node)
-        parents = list(reversed(parents))
-        while len(parents) != 0:
-            p = parents.pop()
-            if p in nodes:
-                parent = p
-                break
-        nodes_parent[node] = parent
-    assert len(nodes_parent) == len(nodes)
-    return nodes_parent
-
-
-def create(nodes,
-           sparse=True,
-           current_frame=None,
-           eval_mode=None):
-    """
-    Create controllers for each given node.
-
-    If the node has no keyframes on the attributes, keyframe
-    the attributes on the current frame number (or allow the user
-    to specify the frame). This will make the tool more predicable
-    for the user.
-
-    .. todo:: Copy animation curve pre/post infinity values to new
-       animation curves.
-
-    :param nodes: The nodes to operate on.
-    :type nodes: [str, ..]
-
-    :param current_frame: What frame number is considered to be
-                          'current' when evaluating transforms without
-                          any keyframes.
-    :type current_frame: float or int
-
-    :param eval_mode: What type of transform evaluation method to use?
-    :type eval_mode: mmSolver.utils.constant.EVAL_MODE_*
-
-    :returns: List of created controller transform nodes.
-    :rtype: [str, ..]
-    """
-    if current_frame is None:
-        current_frame = maya.cmds.currentTime(query=True)
-    assert current_frame is not None
-
-    tfm_nodes = [tfm_utils.TransformNode(node=n)
-                 for n in nodes]
+
+    # Force into long-names.
     nodes = [n.get_node() for n in tfm_nodes]
+
+    # Ensure node attributes are editable.
+    keyable_attrs = set()
+    for node in nodes:
+        keyable_attrs |= _get_keyable_attrs(node, const.TFM_ATTRS)
 
     # Query keyframe times on each node attribute
     start_frame, end_frame = time_utils.get_maya_timeline_range_outer()
@@ -331,14 +240,6 @@
 
     depth_to_tfm_node_map = _sort_hierarchy_depth_to_tfm_nodes(tfm_nodes)
     nodes_parent = _get_node_parent_map(nodes)
-
-    # depth_to_tfm_node_map = _sort_hierarchy_depth_to_tfm_nodes(tfm_nodes)
-    # nodes_parent = _get_node_parent_map(nodes)
-    # node_to_ctrl_map = {}
-    # depths = sorted(depth_to_tfm_node_map.keys())
-    # for depth in depths:
-    #     depth_tfm_nodes = depth_to_tfm_node_map.get(depth)
-    #     assert depth_tfm_nodes is not None
 
     # Create new (locator) node for each input node
     ctrl_list = []
@@ -433,14 +334,10 @@
     return ctrl_list
 
 
-<<<<<<< HEAD
 def remove(nodes,
            sparse=True,
            current_frame=None,
            eval_mode=None):
-=======
-def remove(nodes, sparse=True, current_frame=None):
->>>>>>> 75bd056b
     """
     Remove a controller and push the animation back to the controlled
     object.
@@ -450,14 +347,6 @@
     don't delete a controller accidentally when a parent controller is
     deleted first.
 
-<<<<<<< HEAD
-=======
-    Order the nodes to remove by hierarchy depth. This means that
-    children will be removed first, then parents, this ensures we
-    don't delete a controller accidentally when a parent controller is
-    deleted first.
-
->>>>>>> 75bd056b
     :param nodes: The nodes to delete.
     :type nodes: [str, ..]
 
@@ -473,7 +362,6 @@
               longer controlled.
     :rtype: [str, ..]
     """
-<<<<<<< HEAD
     if current_frame is None:
         current_frame = maya.cmds.currentTime(query=True)
     assert current_frame is not None
@@ -481,15 +369,6 @@
     nodes = _sort_by_hierarchy(nodes, children_first=True)
     tfm_nodes = [tfm_utils.TransformNode(node=n)
                  for n in nodes]
-=======
-    # if current_frame is None:
-    #     current_frame = maya.cmds.currentTime(query=True)
-    # assert current_frame is not None
-    #
-    # nodes = _sort_by_hierarchy(nodes, children_first=True)
-    # tfm_nodes = [tfm_utils.TransformNode(node=n)
-    #              for n in nodes]
->>>>>>> 75bd056b
 
     # Find controlled nodes from controller nodes
     ctrl_to_ctrlled_map = {}
