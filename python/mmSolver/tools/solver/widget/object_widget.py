# Copyright (C) 2019 David Cattermole.
#
# This file is part of mmSolver.
#
# mmSolver is free software: you can redistribute it and/or modify it
# under the terms of the GNU Lesser General Public License as
# published by the Free Software Foundation, either version 3 of the
# License, or (at your option) any later version.
#
# mmSolver is distributed in the hope that it will be useful,
# but WITHOUT ANY WARRANTY; without even the implied warranty of
# MERCHANTABILITY or FITNESS FOR A PARTICULAR PURPOSE.  See the
# GNU Lesser General Public License for more details.
#
# You should have received a copy of the GNU Lesser General Public License
# along with mmSolver.  If not, see <https://www.gnu.org/licenses/>.
#
"""
Object Browser widget.
"""

import mmSolver.ui.qtpyutils as qtpyutils
qtpyutils.override_binding_order()

import Qt
import Qt.QtCore as QtCore
import Qt.QtGui as QtGui
import Qt.QtWidgets as QtWidgets

import mmSolver.logger
import mmSolver.ui.uiutils as uiutils
import mmSolver.api as mmapi
import mmSolver.tools.solver.maya_callbacks as maya_callbacks
import mmSolver.tools.solver.lib.collection as lib_col
import mmSolver.tools.solver.lib.state as lib_state
import mmSolver.tools.solver.lib.uiquery as lib_uiquery
import mmSolver.tools.solver.lib.marker as lib_marker
import mmSolver.tools.solver.lib.maya_utils as lib_maya_utils
import mmSolver.tools.solver.ui.object_nodes as object_nodes
import mmSolver.tools.solver.ui.convert_to_ui as convert_to_ui
import mmSolver.tools.solver.widget.nodebrowser_widget as nodebrowser_widget
<<<<<<< HEAD
=======
import mmSolver.tools.solver.widget.nodebrowser_utils as nodebrowser_utils
>>>>>>> 44ffa428
import mmSolver.tools.solver.widget.object_treeview as object_treeview
import mmSolver.tools.solver.constant as const


LOG = mmSolver.logger.get_logger()


def _populateWidgetsEnabled(widgets):
    col = lib_state.get_active_collection()
    enabled = col is not None
    for widget in widgets:
        widget.setEnabled(enabled)
    return


def _lookupUINodesFromIndexes(indexes, model):
    """
    Find the UI nodes, from the list of Qt indexes.
    """
    maya_nodes = []
    for idx in indexes:
        ui_node = lib_uiquery.get_ui_node_from_index(idx, model)
        if ui_node is None:
            continue

        # Type info will be 'marker', 'bundle' or 'camera' based on
        # the selected node type.
        typeInfo = ui_node.typeInfo
        nodes = lib_uiquery.convert_ui_nodes_to_nodes([ui_node], typeInfo)
        if typeInfo == 'camera':
            maya_nodes += [x.get_transform_node() for x in nodes]
        else:
            # For bundles and markers
            maya_nodes += [x.get_node() for x in nodes]
    return maya_nodes


class ObjectBrowserWidget(nodebrowser_widget.NodeBrowserWidget):

    def __init__(self, parent=None, *args, **kwargs):
        super(ObjectBrowserWidget, self).__init__(
            parent=parent, *args, **kwargs)

        self.ui.title_label.setText('Input Objects')

        self.createToolButtons()
        self.createTreeView()

        self.dataChanged.connect(self.updateModel)

        self.callback_manager = maya_callbacks.CallbackManager()
        return

    def __del__(self):
        """
        Release all resources held by the class.
        """
        del self.callback_manager

    def createToolButtons(self):
        """
        Create the 'toggle' buttons for the Object browser.
        """
        self.toggleCamera_toolButton = QtWidgets.QToolButton(self)
        self.toggleCamera_toolButton.setText('CAM')
        self.toggleCamera_toolButton.setCheckable(True)
        self.ui.toggleButtons_layout.addWidget(self.toggleCamera_toolButton)

        self.toggleMarker_toolButton = QtWidgets.QToolButton(self)
        self.toggleMarker_toolButton.setText('MKR')
        self.toggleMarker_toolButton.setCheckable(True)
        self.ui.toggleButtons_layout.addWidget(self.toggleMarker_toolButton)

        self.toggleBundle_toolButton = QtWidgets.QToolButton(self)
        self.toggleBundle_toolButton.setText('BND')
        self.toggleBundle_toolButton.setCheckable(True)
        self.ui.toggleButtons_layout.addWidget(self.toggleBundle_toolButton)

        self.toggleCamera_toolButton.clicked.connect(self.toggleCameraClicked)
        self.toggleMarker_toolButton.clicked.connect(self.toggleMarkerClicked)
        self.toggleBundle_toolButton.clicked.connect(self.toggleBundleClicked)
        return

    def createTreeView(self):
        """
        Set up the tree view.
        """
        self.treeView = object_treeview.ObjectTreeView()
        self.ui.treeViewLayout.addWidget(self.treeView)

        root = object_nodes.ObjectNode('root')
        self.model = object_nodes.ObjectModel(root, font=self.font)
        self.filterModel = QtCore.QSortFilterProxyModel()
        self.filterModel.setSourceModel(self.model)
        self.filterModel.setDynamicSortFilter(False)
        self.header = QtWidgets.QHeaderView(
            QtCore.Qt.Horizontal,
            parent=self.treeView
        )
        Qt.QtCompat.QHeaderView.setSectionResizeMode(
            self.header, QtWidgets.QHeaderView.ResizeToContents
        )
        self.treeView.setHeader(self.header)
        self.treeView.setModel(self.filterModel)
        self.treeView.setSortingEnabled(True)
        self.treeView.sortByColumn(0, QtCore.Qt.AscendingOrder)
        self.treeView.setSelectionMode(QtWidgets.QAbstractItemView.MultiSelection)
        self.selModel = self.treeView.selectionModel()
        self.selModel.selectionChanged.connect(self.selectionChanged)

        # Always hide the UUID Column - it's used for selection of
        # ModelIndexes with Maya node UUIDs only.
        hidden = True
        column = self.model.getColumnIndexFromColumnName(
            const.OBJECT_COLUMN_NAME_UUID
        )
        self.treeView.setColumnHidden(column, hidden)
        return

    def populateModel(self, model):
        valid = uiutils.isValidQtObject(model)
        if valid is False:
            return
        col = lib_state.get_active_collection()
        mkr_list = []
        show_cam = const.OBJECT_TOGGLE_CAMERA_DEFAULT_VALUE
        show_mkr = const.OBJECT_TOGGLE_MARKER_DEFAULT_VALUE
        show_bnd = const.OBJECT_TOGGLE_BUNDLE_DEFAULT_VALUE
        if col is not None:
            mkr_list = lib_marker.get_markers_from_collection(col)
            show_cam = lib_col.get_object_toggle_camera_from_collection(col)
            show_mkr = lib_col.get_object_toggle_marker_from_collection(col)
            show_bnd = lib_col.get_object_toggle_bundle_from_collection(col)
        root = convert_to_ui.markersToUINodes(mkr_list, show_cam, show_mkr, show_bnd)
        model.setRootNode(root)
        return

    def updateInfo(self):
        is_running = mmapi.is_solver_running()
        if is_running is True:
            return
        cam_list = set()
        mkr_list = set()
        bnd_list = set()

        text = 'Camera {cam} | Markers {mkr} | Bundles {bnd}'

        col = lib_state.get_active_collection()
        if col is not None:
            marker_list = col.get_marker_list()
            for mkr in marker_list:
                mkr_node = mkr.get_node()
                mkr_list.add(mkr_node)

                cam = mkr.get_camera()
                cam_shp_node = cam.get_shape_node()
                cam_list.add(cam_shp_node)

                bnd = mkr.get_bundle()
                if bnd is not None:
                    bnd_node = bnd.get_node()
                    bnd_list.add(bnd_node)

        text = text.format(
            cam=len(cam_list),
            mkr=len(mkr_list),
            bnd=len(bnd_list),
        )
        self.ui.info_label.setText(text)
        return

    def updateToggleButtons(self):
        is_running = mmapi.is_solver_running()
        if is_running is True:
            return
        col = lib_state.get_active_collection()
        if col is None:
            return
        show_cam = lib_col.get_object_toggle_camera_from_collection(col)
        show_mkr = lib_col.get_object_toggle_marker_from_collection(col)
        show_bnd = lib_col.get_object_toggle_bundle_from_collection(col)
        self.toggleCamera_toolButton.setChecked(show_cam)
        self.toggleMarker_toolButton.setChecked(show_mkr)
        self.toggleBundle_toolButton.setChecked(show_bnd)
        return

    def updateColumnVisibility(self):
        is_running = mmapi.is_solver_running()
        if is_running is True:
            return
        show_weight = lib_state.get_display_object_weight_state()
        show_frm_dev = lib_state.get_display_object_frame_deviation_state()
        show_avg_dev = lib_state.get_display_object_average_deviation_state()
        show_max_dev = lib_state.get_display_object_maximum_deviation_state()
        self.displayWeightColumnChanged(show_weight)
        self.displayFrameDeviationColumnChanged(show_frm_dev)
        self.displayAverageDeviationColumnChanged(show_avg_dev)
        self.displayMaximumDeviationColumnChanged(show_max_dev)
        return

    def updateModel(self):
        is_running = mmapi.is_solver_running()
        if is_running is True:
            return

        self.populateModel(self.model)
        valid = uiutils.isValidQtObject(self.treeView)
        if valid is False:
            return
        self.treeView.expandAll()

        widgets = [self]
        _populateWidgetsEnabled(widgets)

        block = self.blockSignals(True)
        self.viewUpdated.emit()
        self.blockSignals(block)
        return

    def addClicked(self):
        col = lib_state.get_active_collection()
        if col is None:
            msg = 'Cannot add markers, active collection is not defined.'
            LOG.warning(msg)
            return

        sel = lib_maya_utils.get_scene_selection()
        mkr_list = lib_maya_utils.get_markers_from_selection()
        if len(mkr_list) == 0:
            msg = 'Please select objects, found no markers.'
            LOG.warning(msg)
            return
        lib_marker.add_markers_to_collection(mkr_list, col)

        def update_func():
            if uiutils.isValidQtObject(self) is False:
                return
            self.dataChanged.emit()
            self.viewUpdated.emit()
            return

        # Add Callbacks
        callback_manager = self.callback_manager
        if callback_manager is not None:
            lib_marker.add_callbacks_to_markers(
                mkr_list,
                update_func,
                callback_manager
            )

        update_func()

        # Restore selection.
        lib_maya_utils.set_scene_selection(sel)
        return

    def removeClicked(self):
        col = lib_state.get_active_collection()
        if col is None:
            return

        sel = lib_maya_utils.get_scene_selection()
        ui_nodes = lib_uiquery.get_selected_ui_nodes(
            self.treeView,
            self.filterModel
        )
        nodes = lib_uiquery.convert_ui_nodes_to_nodes(ui_nodes, 'marker')
        lib_marker.remove_markers_from_collection(nodes, col)

        # Remove Callbacks
        callback_manager = self.callback_manager
        if callback_manager is not None:
            lib_marker.remove_callbacks_from_markers(
                nodes,
                callback_manager
            )

        self.dataChanged.emit()
        self.viewUpdated.emit()

        # Restore selection.
        lib_maya_utils.set_scene_selection(sel)
        return

    def toggleCameraClicked(self):
        col = lib_state.get_active_collection()
        if col is None:
            LOG.warning('No active collection to set.')
            return
        value = lib_col.get_object_toggle_camera_from_collection(col)
        value = not value
        lib_col.set_object_toggle_camera_on_collection(col, value)
        self.dataChanged.emit()
        return

    def toggleMarkerClicked(self):
        col = lib_state.get_active_collection()
        if col is None:
            LOG.warning('No active collection to set.')
            return
        value = lib_col.get_object_toggle_marker_from_collection(col)
        value = not value
        lib_col.set_object_toggle_marker_on_collection(col, value)
        self.dataChanged.emit()
        return

    def toggleBundleClicked(self):
        col = lib_state.get_active_collection()
        if col is None:
            LOG.warning('No active collection to set.')
            return
        value = lib_col.get_object_toggle_bundle_from_collection(col)
        value = not value
        lib_col.set_object_toggle_bundle_on_collection(col, value)
        self.dataChanged.emit()
        return

    @QtCore.Slot(list)
    def setNodeSelection(self, values):
        """
        Override the tree view selection based on Maya Node UUIDs.
        """
        nodebrowser_utils.setNodeSelectionWithUUID(
            self.treeView,
            self.model,
            self.filterModel,
            self.selModel,
            const.OBJECT_COLUMN_NAME_UUID,
            values,
        )
        return

    @QtCore.Slot(QtCore.QItemSelection, QtCore.QItemSelection)
    def selectionChanged(self, selected, deselected):
        """
        Look up the Maya node from the 'selected' nodes, and add them
        to the Maya selection.
        """
        select_indexes = [idx for idx in selected.indexes()]
        deselect_indexes = [idx for idx in deselected.indexes()]
<<<<<<< HEAD
        select_nodes = _lookupNodes(
=======
        select_nodes = _lookupUINodesFromIndexes(
>>>>>>> 44ffa428
            select_indexes,
            self.filterModel
        )
        deselect_nodes = _lookupUINodesFromIndexes(
            deselect_indexes,
            self.filterModel
        )
        lib_maya_utils.add_scene_selection(select_nodes)
        lib_maya_utils.remove_scene_selection(deselect_nodes)
        return

    @QtCore.Slot(bool)
    def displayWeightColumnChanged(self, value):
        lib_state.set_display_object_weight_state(value)
        idx = self.model.getColumnIndexFromColumnName(
            const.OBJECT_COLUMN_NAME_WEIGHT
        )
        self.treeView.setColumnHidden(idx, not value)
        return

    @QtCore.Slot(bool)
    def displayFrameDeviationColumnChanged(self, value):
        lib_state.set_display_object_frame_deviation_state(value)
        idx = self.model.getColumnIndexFromColumnName(
            const.OBJECT_COLUMN_NAME_DEVIATION_FRAME
        )
        self.treeView.setColumnHidden(idx, not value)
        return

    @QtCore.Slot(bool)
    def displayAverageDeviationColumnChanged(self, value):
        lib_state.set_display_object_average_deviation_state(value)
        idx = self.model.getColumnIndexFromColumnName(
            const.OBJECT_COLUMN_NAME_DEVIATION_AVERAGE
        )
        self.treeView.setColumnHidden(idx, not value)
        return

    @QtCore.Slot(bool)
    def displayMaximumDeviationColumnChanged(self, value):
        lib_state.set_display_object_maximum_deviation_state(value)
        idx = self.model.getColumnIndexFromColumnName(
            const.OBJECT_COLUMN_NAME_DEVIATION_MAXIMUM
        )
        self.treeView.setColumnHidden(idx, not value)
        return<|MERGE_RESOLUTION|>--- conflicted
+++ resolved
@@ -39,10 +39,7 @@
 import mmSolver.tools.solver.ui.object_nodes as object_nodes
 import mmSolver.tools.solver.ui.convert_to_ui as convert_to_ui
 import mmSolver.tools.solver.widget.nodebrowser_widget as nodebrowser_widget
-<<<<<<< HEAD
-=======
 import mmSolver.tools.solver.widget.nodebrowser_utils as nodebrowser_utils
->>>>>>> 44ffa428
 import mmSolver.tools.solver.widget.object_treeview as object_treeview
 import mmSolver.tools.solver.constant as const
 
@@ -383,11 +380,7 @@
         """
         select_indexes = [idx for idx in selected.indexes()]
         deselect_indexes = [idx for idx in deselected.indexes()]
-<<<<<<< HEAD
-        select_nodes = _lookupNodes(
-=======
         select_nodes = _lookupUINodesFromIndexes(
->>>>>>> 44ffa428
             select_indexes,
             self.filterModel
         )
